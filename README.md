--- conflicted
+++ resolved
@@ -12,23 +12,17 @@
 
 * v0.0: Spaghetti-code version written in August, 2014 (never published);
 * v0.1: rewritten in June, 2015 (archived [here](https://github.com/lehkost/dramavis/tree/master/archive/v0.1));
-<<<<<<< HEAD
-* v0.2: major rewrite in February, 2016.
-* v0.2.1: minor bugfixes and usability improvements
+* v0.2: major rewrite in February, 2016;
+* v0.2.1: minor bugfixes and usability improvements;
+* v0.3: object-oriented restructurations of code base, introduced measures for dynamic network changes; December, 2016.
 * v0.4: rewritten in September 2017, reworked datamodel, added new metrics
 
 ## New in v0.4:
-=======
-* v0.2: major rewrite in February, 2016;
-* v0.2.1: minor bugfixes and usability improvements;
-* v0.3: object-oriented restructurations of code base, introduced measures for dynamic network changes; December, 2016.
->>>>>>> aea6f779
 
-
-
-## New in v0.3:
-
-* introduced values to describe dynamic changes in character networks for plot analysis, cf. [our paper for DHd2017 in Bern/CH](https://dlina.github.io/presentations/2017-bern/) (in German)
+* reworked composite ranking index now based on 5 network-metrics and 3 content metrics (character-level)
+* introduced Kendall-Tau measure for ranking stability (drama-level)
+* reworked data model, now based on pandas (functions and workflow now cleaner and simpler)
+* reworked package structure, separated into workflow, I/O, plotting, and analysis
 
 ## Installation
 
@@ -58,15 +52,4 @@
 You can download the dlina XMLs from [here](https://github.com/dlina/project/tree/master/data/zwischenformat)
 (should be 465 XML files); it might be easier to get hold of them if you ``git clone``
 our [DLINA project repository](https://github.com/dlina/project) and then extract the
-XMLs from the /zwischenformat/ folder.
-
-## Plans for v0.3 (December 2016)
-
-* main goal: introduce measures/formats for dynamic network analysis
-* planned minor enhancements:
-  * option to put labels on all nodes or a specific number of nodes per graph (based on node values like degree, average distance or betweenness centrality)
-  * reintroduce option for input of CSV files (like in v0.1)
-  * introduce option for output as CSV files (to further use them with Gephi, Cytoscape or the likes)
-  * option for choosing type of spring-embedder layout
-  * collect centrality valus over time and check how they change (is the character with the highest betweenness centrality in the first act still the one with the highest BC at the end?)
-  * …+XMLs from the /zwischenformat/ folder.